name: Version Management

on:
  push:
    branches: [main]
    # Skip release commits to avoid loops
    paths-ignore:
      - 'CHANGELOG.md'
  workflow_dispatch:

concurrency:
  group: version-${{ github.ref }}
  cancel-in-progress: false

jobs:
  version:
    name: Create Version PR
    uses: NextNodeSolutions/github-actions/.github/workflows/version-management.yml@main
    with:
      node-version: '20'
      pnpm-version: '10.11.0'
<<<<<<< HEAD
      version-script: 'changeset:version'
=======
      version-script: 'changeset:version'
    secrets: inherit
>>>>>>> 7a35dfc8
<|MERGE_RESOLUTION|>--- conflicted
+++ resolved
@@ -19,9 +19,5 @@
     with:
       node-version: '20'
       pnpm-version: '10.11.0'
-<<<<<<< HEAD
       version-script: 'changeset:version'
-=======
-      version-script: 'changeset:version'
-    secrets: inherit
->>>>>>> 7a35dfc8
+      